pub use slist::List::{Cons,Nil};

use std::fmt;
use std::ops::Index;
use std::iter::{IntoIterator, FromIterator};

/// Convenience macro for making lists.
///
/// # Example:
///
/// ```
/// # #[macro_use] extern crate seax_svm;
/// # use seax_svm::slist;
/// # use seax_svm::slist::List::{Cons, Nil};
/// # fn main () {
/// assert_eq!(
///     list!(1i32, 2i32, 3i32),
///     Cons(1i32, Box::new(Cons(2i32, Box::new(Cons(3i32, Box::new(Nil))))))
///     );
/// # }
/// ```
#[macro_export]
#[stable(feature="list", since="0.1.0")]
macro_rules! list(
    ( $e:expr, $($rest:expr),+ ) => ( Cons($e, Box::new(list!( $( $rest ),+ )) ));
    ( $e:expr ) => ( Cons($e, Box::new(Nil)) );
    () => ( Box::new(Nil) );
);

/// Common functions for an immutable Stack abstract data type.
#[stable(feature="stack", since="0.1.0")]
pub trait Stack<T> {

    /// Push an item to the top of the stack, returning a new stack
    #[stable(feature="stack", since="0.1.0")]
    fn push(self, item : T) -> Self;

    /// Pop the top element of the stack. Returns an Option on a T and
    /// a new Stack<T> to replace this.
    #[stable(feature="stack", since="0.1.0")]
    fn pop(self)            -> Option<(T, Self)>;

    /// Peek at the top item of the stack.
    ///
    /// Returns Some<T> if there is an item on top of the stack,
    /// and None if the stack is empty.
    #[stable(feature="stack", since="0.1.0")]
    fn peek(&self)          -> Option<&T>;

    /// Returns an empty stack.
    #[stable(feature="stack", since="0.1.0")]
    fn empty()              -> Self;
}

/// Stack implementation using a cons list
impl<T> Stack<T> for List<T> {

    /// Push an item to the top of the stack, returning a new stack.
    ///
    /// # Examples:
    /// ```
    /// use seax_svm::slist::{List,Stack};
    ///
    /// let mut s: List<isize> = Stack::empty();
    /// assert_eq!(s.peek(), None);
    /// s = s.push(1);
    /// assert_eq!(s.peek(), Some(&1));
    /// s = s.push(6);
    /// assert_eq!(s.peek(), Some(&6));
    /// ```
    #[stable(feature="stack", since="0.1.0")]
    fn push(self, item: T) -> List<T> {
        Cons(item, box self)
    }

    /// Pop the top element of the stack.
    ///
    /// Pop the top element of the stack. Returns an
    /// `Option<(T,List<T>)>` containing the top element and a new
    /// `List<T>` with that item removed, or `None` if the stack is
    /// empty.
    ///
    /// # Examples:
    /// ```
    /// # use seax_svm::slist::{List,Stack};
    ///
    /// let mut s: List<isize> = Stack::empty();
    /// s = s.push(2);
    /// s = s.push(1);
    /// let pop_result = s.pop().unwrap();
    /// s = pop_result.1;
    /// assert_eq!(s.peek(), Some(&2));
    /// assert_eq!(pop_result.0, 1);
    /// ```
    #[stable(feature="stack", since="0.1.0")]
    fn pop(self) -> Option<(T,List<T>)> {
        match self {
            Cons(item, new_self)    => Some((item, *new_self)),
            Nil                     => None
        }
    }

    #[stable(feature="stack", since="0.1.0")]
    fn empty() -> List<T> {
        Nil
    }


    /// Peek at the top element of the stack.
    ///
    /// Peek at the top element of the stack. Returns an `Option<&T>`
    /// with a borrowed pointer to the top element, or `None` if the
    /// stack is empty.
    ///
    /// # Examples:
    /// ```
    /// # use seax_svm::slist::{List,Stack};
    ///
    /// let mut s: List<isize> = Stack::empty();
    /// s = s.push(2);
    /// s = s.push(1);
    /// let pop_result = s.pop().unwrap();
    /// s = pop_result.1;
    /// assert_eq!(s.peek(), Some(&2));
    /// assert_eq!(pop_result.0, 1);
    /// ```
    #[stable(feature="stack", since="0.1.0")]
    fn peek(&self) -> Option<&T> {
        match self {
            &Nil => None,
            &Cons(ref it,_) => Some(it)
        }
    }

}

/// Singly-linked cons list.
///
/// This is used internally to represent list primitives in the
/// machine.
#[derive(PartialEq,Clone)]
#[stable(feature="list", since="0.1.0")]
pub enum List<T> {
    /// Cons cell containing a `T` and a link to the tail
    #[stable(feature="list", since="0.1.0")]
    Cons(T, Box<List<T>>),
    /// The empty list.
    #[stable(feature="list", since="0.1.0")]
    Nil,
}

/// Public implementation for List.
#[stable(feature="list", since="0.1.0")]
impl<T> List<T> {


    /// Creates a new empty list
    #[stable(feature="list", since="0.1.0")]
    pub fn new() -> List<T> {
        Nil
    }

    /// Prepends the given item to the list.
    ///
    /// This is an O(1) operation.
    ///
    /// # Arguments
    ///
    ///  + `item` - the item to prepend
    ///
    /// # Return Value
    ///
    ///  + The list with the new head item prepended
    ///
    /// # Examples
    /// ```
    /// # #[macro_use] extern crate seax_svm;
    /// # use seax_svm::slist::List;
    /// # use seax_svm::slist::List::{Cons,Nil};
    /// # fn main() {
    /// let mut a_list: List<isize> = List::new();
    /// a_list = a_list.prepend(1);
    /// assert_eq!(a_list, list![1]);
    ///
    /// a_list = a_list.prepend(2);
    /// assert_eq!(a_list, list![2,1]);
    /// # }
    /// ```
    #[stable(feature="list", since="0.1.0")]
    pub fn prepend(self, it: T) -> List<T> {
        Cons(it, box self)
    }

    /// Appends an item to the end of the list.
    ///
    /// This is an O(_n_) operation.
    ///
    /// # Arguments
    ///
    ///  + `item` - the item to append
    ///
    /// # Examples
    /// ```
    /// # #![feature(list)]
    /// # #[macro_use] extern crate seax_svm;
    /// # use seax_svm::slist::List;
    /// # use seax_svm::slist::List::{Cons,Nil};
    /// # fn main() {
    /// let mut a_list: List<isize> = List::new();
    /// a_list.append(1);
    /// assert_eq!(a_list, list![1]);
    ///
    /// a_list.append(2);
    /// assert_eq!(a_list, list![1,2]);
    /// # }
    /// ```
    #[unstable(feature="list")]
    pub fn append(&mut self, it: T) {
        match *self {
            Cons(_, box ref mut tail) => tail.append(it),
            Nil => *self = Cons(it, box Nil)
        }

    }

    /// Appends an item to the end of the list.
    ///
    /// Returns the last element of the list to support 'append chaining'
    /// of a large number of items; this allows you to omit a complete traversal
    /// of the list for every append while folding.
    ///
    /// This is an O(_n_) operation.
    #[unstable(feature="list")]
    fn append_chain(&mut self, it: T) -> &mut List<T> {
        match *self {
            Cons(_, box ref mut tail) => tail.append_chain(it),
            Nil => { *self = Cons(it, box Nil); self }
        }

    }

    /// Returns the length of the list.
    ///
    /// # Examples
    /// ```
    /// # #[macro_use] extern crate seax_svm;
    /// # use seax_svm::slist::List;
    /// # use seax_svm::slist::List::{Cons,Nil};
    /// # fn main() {
    /// let a_list = list!(1,2,3,4);
    /// assert_eq!(a_list.length(), 4)
    /// # }
    /// ```
    #[stable(feature="list", since="0.1.0")]
    pub fn length (&self) -> usize {
        match *self {
            Cons(_, ref tail) => 1 + tail.length(),
            Nil => 0
        }
    }

    /// Provide a forward iterator
    #[inline]
    #[stable(feature="list", since="0.1.0")]
    pub fn iter<'a>(&'a self) -> ListIterator<'a, T> {
        ListIterator{current: self}
    }

    /// Returns the last element of the list
    ///
    /// # Examples
    /// ```
    /// # #[macro_use] extern crate seax_svm;
    /// # use seax_svm::slist::List;
    /// # use seax_svm::slist::List::{Cons,Nil};
    /// # fn main() {
    /// let a_list = list!(1,2,3,4);
    /// assert_eq!(a_list.last(), &4)
    /// # }
    /// ```
    #[stable(feature="list", since="0.1.0")]
    pub fn last(&self) -> &T {
        match *self {
            Cons(ref car, box Nil) => &car,
            Cons(_, ref cdr @ box Cons(_,_)) => cdr.last(),
            Nil => panic!("Last called on empty list")
        }
    }
}

#[stable(feature="list", since="0.2.1")]
impl<'a, T> fmt::Display for List<T> where T: fmt::Display{
    #[stable(feature="list", since="0.2.1")]
    fn fmt(&self, f: &mut fmt::Formatter) -> fmt::Result {
        match *self {
            Cons(ref head, ref tail) => write!(f, "({}, {})", head, tail),
            Nil => write!(f,"nil")
        }
    }
}

<<<<<<< HEAD
#[unstable(feature="list")]
impl<T> FromIterator<T> for List<T> {
    /// Build a `List<T>` from a structure implementing `IntoIterator<T>`.
    ///
    /// This takes advantage of the `List.append_chain()` method under the
    /// hood to provide roughly O(_n_) performance.
    ///
    /// # Examples
    ///
    /// ```
    /// # use seax_svm::slist::List;
    /// # use std::iter::FromIterator;
    /// let mut a_vec = vec![1,2,3,4];
    /// let another_vec = a_vec.clone();
    /// let a_list = List::from_iter(a_vec);
    /// for i in 0..a_list.length() {
    ///     assert_eq!(a_list[i], another_vec[i])
    /// }
    /// ```
    #[unstable(feature="list")]
    #[inline]
    fn from_iter<I>(iterable: I) -> List<T> where I: IntoIterator<Item=T> {
            let mut result  = List::new();
            iterable
                .into_iter()
                .fold(&mut result, |l, it| l.append_chain(it));
            result
    }

=======

#[stable(feature="list", since="0.2.1")]
impl<'a, T> fmt::Debug for List<T> where T: fmt::Debug {
    #[stable(feature="debug", since="0.2.1")]
    fn fmt(&self, f: &mut fmt::Formatter) -> fmt::Result {
        match *self {
            Cons(ref head, ref tail) => write!(f, "({:?}, {:?})", head, tail),
            Nil => write!(f,"nil")
        }
    }
>>>>>>> 6ea8e83a
}

/// Wraps a List<T> to allow it to be used as an Iterator<T>
#[stable(feature="list", since="0.1.0")]
pub struct ListIterator<'a, T:'a> {
    current: &'a List<T>
}

/// Implementation of Iterator for List. This allows iteration by
/// link hopping.
#[stable(feature="list", since="0.1.0")]
impl<'a, T> Iterator for ListIterator<'a, T> {
    type Item = &'a T;

    /// Get the next element from the list.
    ///
    /// Get the next element from the list. Returns a `Some<T>`, or `Nil`
    /// if at the end of the list.
    ///
    /// # Examples:
    /// ```
    /// # #[macro_use] extern crate seax_svm;
    /// # use seax_svm::slist;
    /// # use seax_svm::slist::List;
    /// # use seax_svm::slist::List::{Cons, Nil};
    /// # fn main () {
    /// let list = list!(1,2,3);
    /// let mut iter = list.iter();
    /// assert_eq!(iter.next().unwrap(), &1);
    /// assert_eq!(iter.next().unwrap(), &2);
    /// assert_eq!(iter.next().unwrap(), &3);
    /// # }
    /// ```
    /// ```
    /// # #![feature(convert)]
    /// # #[macro_use] extern crate seax_svm;
    /// # use seax_svm::slist;
    /// # use seax_svm::slist::List;
    /// # use seax_svm::slist::List::{Cons, Nil};
    /// # fn main () {
    /// let l: List<isize> = list!(1,2,3,4,5,6);
    /// let mut string = String::new();
    /// for item in l.iter() {
    ///     string.push_str((item.to_string() + ", ").as_ref());
    /// }
    /// assert_eq!(string, "1, 2, 3, 4, 5, 6, ".to_string())
    /// # }
    /// ```
    #[stable(feature="list", since="0.1.0")]
    fn next(&mut self) -> Option<&'a T> {
        match self.current {
            &Cons(ref head, box ref tail) => { self.current = tail; Some(head) },
            &Nil => None
        }
    }
}
#[stable(feature="list", since="0.1.0")]
impl<'a, T> ExactSizeIterator for ListIterator<'a, T> {
    fn len(&self) -> usize {
        self.current.length()
    }
}
/// Implementation of indexing for `List<T>`.
///
/// # Examples:
/// ```
/// # #[macro_use] extern crate seax_svm;
/// # use seax_svm::slist;
/// # use seax_svm::slist::List;
/// # use seax_svm::slist::List::{Cons, Nil};
/// # fn main () {
/// let list = list!(1,2,3,4,5,6);
/// assert_eq!(list[0us], 1);
/// # }
/// ```
#[stable(feature="list", since="0.1.0")]
impl<T> Index<usize> for List<T> {
    #[stable(feature="list", since="0.1.0")]
    type Output = T;
    #[stable(feature="list", since="0.1.0")]
    fn index<'a>(&'a self, _index: usize) -> &'a T {
        match _index {
            0usize => match *self {
                Cons(ref car, _) => car,
                Nil => panic!("List index {} out of range", _index)
            },
            1usize => match *self {
                Cons(_, box Cons(ref cdr, _)) => cdr,
                Cons(_, box Nil) => panic!("List index {} out of range", _index),
                Nil => panic!("List index {} out of range", _index)
            },
            i if i == self.length() => self.last(),
            i if i > self.length()  => panic!("List index {:?} out of range.", _index),
            i if i > 1usize => {
                let mut it = self.iter();
                for _ in 0usize .. i{
                    it.next();
                }
                it.next().unwrap()
            },
            _ => panic!("Expected an index i such that i >= 0, got {:?}.", _index)
        }
    }
}
/// Implementation of indexing for `List<T>`.
///
/// # Examples:
/// ```
/// # #[macro_use] extern crate seax_svm;
/// # use seax_svm::slist;
/// # use seax_svm::slist::List;
/// # use seax_svm::slist::List::{Cons, Nil};
/// # fn main () {
/// let list = list!(1,2,3,4,5,6);
/// assert_eq!(list[0is], 1);
/// # }
/// ```
#[stable(feature="list", since="0.1.0")]
impl<T> Index<isize> for List<T> {
    #[stable(feature="list", since="0.1.0")]
    type Output = T;

    #[stable(feature="list", since="0.1.0")]
    fn index<'a>(&'a self, _index: isize) -> &'a T {
        match _index {
            0isize => match *self {
                Cons(ref car, _) => car,
                Nil => panic!("List index {} out of range", _index)
            },
            1isize => match *self {
                Cons(_, box Cons(ref cdr, _)) => cdr,
                Cons(_, box Nil) => panic!("List index {} out of range", _index),
                Nil => panic!("List index {} out of range", _index)
            },
            i if i == self.length() as isize => self.last(),
            i if i > self.length() as isize => panic!("List index {:?} out of range.", _index),
            i if i > 1isize => {
                let mut it = self.iter();
                for _ in 0isize .. i{
                    it.next();
                }
                it.next().unwrap()
            },
            _ => panic!("Expected an index i such that i >= 0, got {:?}.", _index)
        }
    }
}

#[cfg(test)]
mod tests {
    use super::{List, Stack};
    use super::List::{Cons,Nil};

    #[test]
    fn test_list_length() {
        let full_list: List<i32> = list!(1i32, 2i32, 3i32);
        let empty_list: List<i32> = List::new();
        assert_eq!(full_list.length(), 3);
        assert_eq!(empty_list.length(), 0);
    }

    #[test]
    fn test_list_to_string() {
        let l: List<i32> = Cons(1, Box::new(Cons(2, Box::new(Cons(3, Box::new(Nil))))));
        assert_eq!(l.to_string(), "(1, (2, (3, nil)))");
    }

    #[test]
    fn test_stack_length() {
        let full_stack: List<i32> = list!(1i32, 2i32, 3i32);
        let empty_stack: List<i32> = Stack::empty();
        assert_eq!(full_stack.length(), 3);
        assert_eq!(empty_stack.length(), 0);
    }

    #[test]
    fn test_stack_peek() {
        let full_stack: List<i32> = list!(1i32, 2i32, 3i32);
        let empty_stack: List<i32> = Stack::empty();
        assert_eq!(full_stack.peek(), Some(&1));
        assert_eq!(empty_stack.peek(), None);
    }

    #[test]
    fn test_stack_push() {
        let mut s: List<i32> = Stack::empty();
        assert_eq!(s.peek(), None);
        s = s.push(1);
        assert_eq!(s.peek(), Some(&1));
        s = s.push(6);
        assert_eq!(s.peek(), Some(&6));
    }

    #[test]
    fn test_stack_pop() {
        let mut s: List<i32> = Stack::empty();
        assert_eq!(s.peek(), None);
        s = s.push(1);
        assert_eq!(s.peek(), Some(&1));
        s = s.push(6);
        assert_eq!(s.peek(), Some(&6));
        let pop_result = s.pop().unwrap(); // should not break
        s = pop_result.1;
        assert_eq!(s.peek(), Some(&1));
        assert_eq!(pop_result.0, 6);
    }

    #[test]
    fn test_list_usize_indexing() {
        let l: List<isize> = list!(1,2,3,4,5,6);
        assert_eq!(l[0usize],1);
        assert_eq!(l[1usize],2);
        assert_eq!(l[2usize],3);
        assert_eq!(l[3usize],4);
        assert_eq!(l[4usize],5);
        assert_eq!(l[5usize],6);
    }

    #[test]
    fn test_list_isize_indexing() {
        let l: List<isize> = list!(1,2,3,4,5,6);
        assert_eq!(l[0isize],1);
        assert_eq!(l[1isize],2);
        assert_eq!(l[2isize],3);
        assert_eq!(l[3isize],4);
        assert_eq!(l[4isize],5);
        assert_eq!(l[5isize],6);
    }

    #[test]
    fn test_list_macro() {
        let l: List<i32> = list!(1i32, 2i32, 3i32);
        assert_eq!(l.to_string(), "(1, (2, (3, nil)))")
    }

    #[test]
    fn test_list_iter() {
        let l: List<isize> = list!(1,2,3,4,5,6);
        let mut string = String::new();
        for item in l.iter() {
            string.push_str((item.to_string() + ", ").as_ref());
        }
        let slice: &str = string.as_ref(); // this is necessary because assert_eq! is weird
        assert_eq!(slice, "1, 2, 3, 4, 5, 6, ")
    }

}<|MERGE_RESOLUTION|>--- conflicted
+++ resolved
@@ -299,7 +299,7 @@
     }
 }
 
-<<<<<<< HEAD
+
 #[unstable(feature="list")]
 impl<T> FromIterator<T> for List<T> {
     /// Build a `List<T>` from a structure implementing `IntoIterator<T>`.
@@ -329,7 +329,7 @@
             result
     }
 
-=======
+}
 
 #[stable(feature="list", since="0.2.1")]
 impl<'a, T> fmt::Debug for List<T> where T: fmt::Debug {
@@ -340,7 +340,7 @@
             Nil => write!(f,"nil")
         }
     }
->>>>>>> 6ea8e83a
+
 }
 
 /// Wraps a List<T> to allow it to be used as an Iterator<T>
