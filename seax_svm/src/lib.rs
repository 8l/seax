#![crate_name = "seax_svm"]
#![crate_type = "lib"]
#![feature(box_syntax,box_patterns,core)]

/// Singly-linked list and stack implementations.
///
/// `List<T>` is a singly-linked cons list with boxed items. `Stack<T>` is
///  defined as a trait providing stack operations(`push()`, `pop()`, and
///  `peek()`), and an implementation for `List`.
#[macro_use]
pub mod slist;

/// SVM cell types.
///
/// A cell in the VM can be either an atom (single item, either unsigned
/// int, signed int, float, or string), a pointer to a list cell, or an
/// instruction.
pub mod cell;

#[cfg(test)]
mod tests;

/// Contains the Seax Virtual Machine (SVM) and miscellaneous
/// support code.
pub use self::slist::List;
pub use self::slist::List::{Cons,Nil};
pub use self::slist::Stack;
pub use self::cell::{SVMCell,Atom,Inst};
use self::cell::SVMCell::*;
use self::cell::Atom::*;
use self::cell::Inst::*;
use std::io;

/// Represents a SVM machine state
#[derive(PartialEq,Clone,Debug)]
pub struct State {
    stack:  List<SVMCell>,
    env:  List<SVMCell>,
    control:  List<SVMCell>,
    dump:  List<SVMCell>
}

impl State {

    /// Creates a new empty state
    pub fn new() -> State {
        State {
            stack: Stack::empty(),
            env: Stack::empty(),
            control: Stack::empty(),
            dump: Stack::empty()
        }
    }


    /// Dump state to string
    ///
    /// This produces state dumps suitable for printing as part of
    /// an error report. This is different from fmt::Debug since it
    /// includes a tag for the error reporter.
    pub fn dump_state(&self, tag: &str) -> String {
        format!(
            "[{t}] State dump:\n[{t}]\tStack:{s:?}\n[{t}]\tEnv:{e:?}\n[{t}]\tControl:{c:?}\n[{t}]\tDump:{d:?}\n",
                t = tag,
                s = &self.stack,
                e = &self.env,
                c = &self.control,
                d = &self.dump
            )
    }

    /// Evaluates an instruction.
    ///
    /// Evaluates an instruction against a state, returning a new state.
    ///
    /// # Arguments:
    ///  - `inp`: an input stream implementing `io::Read`
    ///  - `outp`: an output stream implementing `io::Write`
    ///  - `debug`: whether or not to snapshot the state before evaluating. This provides more detailed debugging information on errors, but can have a significant impact on performance.
    ///
    pub fn eval(self,
                inp: &mut io::Read,
                outp: &mut io::Write,
                debug: bool)
                -> State {
        let prev = if debug { Some(self.clone()) } else { None };
        match self.control.pop() {
            // NIL: pop an empty list onto the stack
            Some((InstCell(NIL), new_control)) => {
                State {
                    stack: self.stack.push(ListCell(box List::new())),
                    env: self.env,
                    control: new_control,
                    dump: self.dump
                }
            }
            // LDC: load constant
            Some((InstCell(LDC), new_control)) => {
                let (atom,newer_control) = new_control.pop().unwrap();
                State {
                    stack: self.stack.push(atom),
                    env: self.env,
                    control: newer_control,
                    dump: self.dump
                }
            },
            // LD: load variable
            Some((InstCell(LD), new_control)) => {
                match new_control.pop() {
                   Some((ListCell(
                        box Cons(AtomCell(SInt(level)),
                        box Cons(AtomCell(SInt(pos)),
                        box Nil))
                    ), newer_control @ _)) => {
                        let environment = match self.env[level] {
                            SVMCell::ListCell(ref l) => l.clone(),
                            _ => panic!(
                                "[fatal][LD]: expected list in $e, found {:?}\n{}",
                                self.env[level], prev.map_or(String::new(), |x| x.dump_state("fatal") ))
                        };
                        State {
                            stack: self.stack.push(environment[pos].clone()),
                            env: self.env,
                            control: newer_control,
                            dump: self.dump
                        }
                    },
                   anything => panic!(
                        "[fatal][LD]: expected pair, found {:?}\n{}",
                        anything, prev.map_or(String::new(), |x| x.dump_state("fatal") ))
                }
            },

            // LDF: load function
            Some((InstCell(LDF), new_control)) => {
                let (func, newer_control) = new_control.pop().unwrap();
                State {
                    stack: self.stack.push(ListCell(box list!(func,self.env[0usize].clone()))),
                    env: self.env,
                    control: newer_control,
                    dump: self.dump
                }
            },

            Some((InstCell(JOIN), new_control)) => {
                let (top, new_dump) = self.dump.pop().unwrap();
                State {
                    stack: self.stack,
                    env: self.env,
                    control: match top {
                        ListCell(box Nil) => new_control,
                        ListCell(box it)  => it,
                        anything          => panic!(
                            "[fatal][JOIN]: expected list on dump, found {:?}\n{}",
                            anything,prev.map_or(String::new(), |x| x.dump_state("fatal") ))
                    },
                    dump: new_dump
                }
            },
            Some((InstCell(ADD), new_control)) => {
                let (op1, new_stack) = self.stack.pop().unwrap();
                match op1 {
                    AtomCell(a) => {
                        let (op2, newer_stack) = new_stack.pop().unwrap();
                        match op2 {
                            AtomCell(b) => State {
                                stack: newer_stack.push(AtomCell(a + b)),
                                env: self.env,
                                control: new_control,
                                dump: self.dump
                            },
                            b => panic!(
                                "[fatal][ADD]: TypeError: expected compatible operands, found (ADD {:?} {:?})\n{}",
                                a, b, prev.map_or(String::new(), |x| x.dump_state("fatal") ))
                        }
                    },
                    _ => panic!(
                        "[fatal][ADD]: Expected first operand to be atom, found list or instruction\n{}",
                        prev.map_or(String::new(), |x| x.dump_state("fatal") )),
                }
            },
            Some((InstCell(SUB), new_control)) => {
                let (op1, new_stack) = self.stack.pop().unwrap();
                match op1 {
                    AtomCell(a) => {
                        let (op2, newer_stack) = new_stack.pop().unwrap();
                        match op2 {
                            AtomCell(b) => State {
                                stack: newer_stack.push(AtomCell(a - b)),
                                env: self.env,
                                control: new_control,
                                dump: self.dump
                            },
                            b => panic!(
                                "[fatal][SUB]: TypeError: expected compatible operands, found (SUB {:?} {:?})\n{}", a, b, prev.map_or(String::new(), |x| x.dump_state("fatal") ))
                        }
                    },
                    _ => panic!(
                        "[fatal][SUB]: Expected first operand to be atom, found list or instruction\n{}",
                        prev.map_or(String::new(), |x| x.dump_state("fatal") )),
                }
            },
            Some((InstCell(FDIV), new_control)) => {
                let (op1, new_stack) = self.stack.pop().unwrap();
                match op1 {
                    AtomCell(a) => {
                        let (op2, newer_stack) = new_stack.pop().unwrap();
                        match op2 {
                            AtomCell(b) => State {
                                stack: newer_stack.push(AtomCell(
                                    match (a, b) {
                                        // same type: coerce to float
                                        (SInt(a), SInt(b))      => Float(a as f64 / b as f64),
                                        (UInt(a), UInt(b))      => Float(a as f64 / b as f64),
                                        (Float(a), Float(b))    => Float(a / b),
                                        // float + int: coerce to float
                                        (Float(a), SInt(b))     => Float(a / b as f64),
                                        (Float(a), UInt(b))     => Float(a / b as f64),
                                        (SInt(a), Float(b))     => Float(a as f64 / b),
                                        (UInt(a), Float(b))     => Float(a as f64 / b),
                                        // uint + sint: coerce to float
                                        (UInt(a), SInt(b))      => Float(a as f64 / b as f64),
                                        (SInt(a), UInt(b))      => Float(a as f64 / b as f64),
                                        // char + any: coerce to int -> float
                                        // but if you ever actually do this, then ...wat?
                                        (Char(a), Char(b))      => Float(a as u8 as f64 / b as u8 as f64),
                                        (Char(a), UInt(b))      => Float(a as u8 as f64 / b as f64),
                                        (Char(a), SInt(b))      => Float(a as u8 as f64 / b as f64),
                                        (Char(a), Float(b))     => Float(a as u8 as f64 / b as f64),
                                        (UInt(a), Char(b))      => Float(a as f64 / b as u8 as f64),
                                        (SInt(a), Char(b))      => Float(a as f64 / b as u8 as f64),
                                        (Float(a), Char(b))     => Float(a as f64 / b as u8 as f64)
                                    }
                                    )),
                                env: self.env,
                                control: new_control,
                                dump: self.dump
                            },
                            b => panic!(
                                "[fatal][FDIV]: TypeError: expected compatible operands, found (FDIV {:?} {:?})\n{}",
                                a, b,prev.map_or(String::new(), |x| x.dump_state("fatal") ))
                        }
                    },
                    _ => panic!(
                            "[fatal][FDIV]: Expected first operand to be atom, found list or instruction\n{}",
                            prev.map_or(String::new(), |x| x.dump_state("fatal") )),
                }
            },
            Some((InstCell(DIV), new_control)) => {
                let (op1, new_stack) = self.stack.pop().unwrap();
                match op1 {
                    AtomCell(a) => {
                        let (op2, newer_stack) = new_stack.pop().unwrap();
                        match op2 {
                            AtomCell(b) => State {
                                stack: newer_stack.push(AtomCell(a / b)),
                                env: self.env,
                                control: new_control,
                                dump: self.dump
                            },
                            b => panic!(
                                "[fatal][DIV]: TypeError: expected compatible operands, found (DIV {:?} {:?})\n{}",
                                 a, b, prev.map_or(String::new(), |x| x.dump_state("fatal") ))
                        }
                    },
                    _ => panic!(
                            "[fatal][DIV]: Expected first operand to be atom, found list or instruction\n{}",
                            prev.map_or(String::new(), |x| x.dump_state("fatal") )),
                }
            },
            Some((InstCell(MUL), new_control)) => {
                let (op1, new_stack) = self.stack.pop().unwrap();
                match op1 {
                    AtomCell(a) => {
                        let (op2, newer_stack) = new_stack.pop().unwrap();
                        match op2 {
                            AtomCell(b) => State {
                                stack: newer_stack.push(AtomCell(a * b)),
                                env: self.env,
                                control: new_control,
                                dump: self.dump
                            },
                            b => panic!(
                                "[fatal][MUL]: TypeError: expected compatible operands, found (MUL {:?} {:?})\n{}", a, b, prev.map_or(String::new(), |x| x.dump_state("fatal") ))
                        }
                    },
                    _ => panic!(
                        "[fatal][MUL]: Expected first operand to be atom, found list or instruction\n{}", prev.map_or(String::new(), |x| x.dump_state("fatal") )),
                }
            },
            Some((InstCell(MOD), new_control)) => {
                let (op1, new_stack) = self.stack.pop().unwrap();
                match op1 {
                    AtomCell(a) => {
                        let (op2, newer_stack) = new_stack.pop().unwrap();
                        match op2 {
                            AtomCell(b) => State {
                                stack: newer_stack.push(AtomCell(a % b)),
                                env: self.env,
                                control: new_control,
                                dump: self.dump
                            },
                            b => panic!(
                                "[fatal][MOD]: TypeError: expected compatible operands, found (MOD {:?} {:?})\n{}",
                                 a, b, prev.map_or(String::new(), |x| x.dump_state("fatal") ))
                        }
                    },
                    _ => panic!(
                        "[fatal][MOD]: Expected first operand to be atom.\n{}",
                        prev.map_or(String::new(), |x| x.dump_state("fatal") )),
                }
            },
            Some((InstCell(EQ), new_control)) => {
                let (op1, new_stack) = self.stack.pop().unwrap();
                let (op2, newer_stack) = new_stack.pop().unwrap();
                match (op1,op2) {
                    (AtomCell(a), AtomCell(b)) => State {
                        stack: newer_stack.push(
                            match a == b {
                                true    => ListCell(box list!(AtomCell(SInt(1)))),
                                false   => ListCell(box Nil)
                            }
                        ),
                        env: self.env,
                        control: new_control,
                        dump: self.dump
                    },
                (_,_) => unimplemented!()
                }
            },
            Some((InstCell(GT), new_control)) => {
                let (op1, new_stack) = self.stack.pop().unwrap();
                let (op2, newer_stack) = new_stack.pop().unwrap();
                match (op1,op2) {
                    (AtomCell(a), AtomCell(b)) => State {
                        stack: newer_stack.push(
                            match a > b {
                                true    => ListCell(box list!(AtomCell(SInt(1)))),
                                false   => ListCell(box Nil)
                            }
                        ),
                        env: self.env,
                        control: new_control,
                        dump: self.dump
                    },
                (_,_) => unimplemented!()
                }
            },
            Some((InstCell(GTE), new_control)) => {
                let (op1, new_stack) = self.stack.pop().unwrap();
                let (op2, newer_stack) = new_stack.pop().unwrap();
                match (op1,op2) {
                    (AtomCell(a), AtomCell(b)) => State {
                        stack: newer_stack.push(
                            match a >= b {
                                true    => ListCell(box list!(AtomCell(SInt(1)))),
                                false   => ListCell(box Nil)
                            }
                        ),
                        env: self.env,
                        control: new_control,
                        dump: self.dump
                    },
                (_,_) => unimplemented!()
                }
            },
            Some((InstCell(LT), new_control)) => {
                let (op1, new_stack) = self.stack.pop().unwrap();
                let (op2, newer_stack) = new_stack.pop().unwrap();
                match (op1,op2) {
                    (AtomCell(a), AtomCell(b)) => State {
                        stack: newer_stack.push(
                            match a < b {
                                true    => ListCell(box list!(AtomCell(SInt(1)))),
                                false   => ListCell(box Nil)
                            }
                        ),
                        env: self.env,
                        control: new_control,
                        dump: self.dump
                    },
                (_,_) => unimplemented!()
                }
            },
            Some((InstCell(LTE), new_control)) => {
                let (op1, new_stack) = self.stack.pop().unwrap();
                let (op2, newer_stack) = new_stack.pop().unwrap();
                match (op1,op2) {
                    (AtomCell(a), AtomCell(b)) => State {
                        stack: newer_stack.push(
                            match a <= b {
                                true    => ListCell(box list!(AtomCell(SInt(1)))),
                                false   => ListCell(box Nil)
                            }
                        ),
                        env: self.env,
                        control: new_control,
                        dump: self.dump
                    },
                (_,_) => unimplemented!()
                }
            },
            Some((InstCell(ATOM), new_control)) => {
                let (target, new_stack) = self.stack.pop().unwrap();
                State {
                    stack: new_stack.push(
                        match target {
                            AtomCell(_) => ListCell(box list!(AtomCell(SInt(1)))),
                            _           => ListCell(box Nil)
                        }
                        ),
                    env: self.env,
                    control: new_control,
                    dump: self.dump
                }
            },
            Some((InstCell(AP), new_control @ _)) => {
                match self.stack.pop().unwrap() {
                    (ListCell(box Cons(ListCell(box func), box Cons(ListCell(box params), box Nil))), new_stack) => State {
                        stack: new_stack,
                        env: params,
                        control: func,
                        dump: self.dump.push(ListCell(box self.env)).push(ListCell(box new_control))
                    },
                    (_, thing) => panic!(
                        "[fatal][AP]: Expected closure on stack, got:\n[fatal]\t{:?}\n{}",
                        thing, prev.map_or(String::new(), |x| x.dump_state("fatal") ))
                }
            },
            Some((InstCell(RAP), new_control)) => {
                 match self.stack.pop().unwrap() {
                    (ListCell(box Cons(ListCell(box func), box Cons(ListCell(box params), box Nil))), new_stack) => {
                        match new_stack.pop() {
                            Some((v @ ListCell(_), newer_stack)) => {
                                State {
                                    stack: Stack::empty(),
                                    env: params.push(v),
                                    control: func,
                                    dump: self.dump
                                            .push(ListCell(box new_control))
                                            .push(ListCell(box self.env.pop().unwrap().1))
                                            .push(ListCell(box newer_stack))
                                }
                            },
                            Some((thing, _)) => panic!(
                                "[fatal][RAP]: Expected closure on stack, got:\n[fatal]\t{:?}\n{}",
                                thing, prev.map_or(String::new(), |x| x.dump_state("fatal") )),
                            None => panic!(
                                "[fatal][RAP]: expected non-empty stack\n{}",
                                prev.map_or(String::new(), |x| x.dump_state("fatal") ))
                        }
                    },
                    (_, thing) => panic!(
                        "[fatal][RAP]: Expected closure on stack, got:\n[fatal]\t{:?}\n{}",
                        thing, prev.map_or(String::new(), |x| x.dump_state("fatal") ))
                }
            },
            Some((InstCell(RET), _)) => {
                let (head, _) = self.stack.pop().unwrap();
                let (new_stack, new_dump) = {
                    match self.dump.pop().unwrap()  {
                        (ListCell(s), d @ _)    => (*s, d),
                        it @ (AtomCell(_),_)    => (list!(it.0), it.1),
                        _                       => panic!(
                            "[fatal][RET]: Expected non-empty stack\n{}",
                            prev.map_or(String::new(), |x| x.dump_state("fatal") ))
                    }
                };
                let (new_env, newer_dump) = {
                    match new_dump.pop().unwrap() {
                        (ListCell(e), d @ _)    => (*e, d),
                        _                       => panic!(
                            "[fatal][RET]: Expected new environment on dump stack\n{}",
                            prev.map_or(String::new(), |x| x.dump_state("fatal") ))
                    }
                };
                let (newer_control, newest_dump) = {
                    match newer_dump.pop().unwrap()  {
                        (ListCell(c), d @ _)    => (*c, d),
                        it @ (InstCell(_),_)    => (list!(it.0), it.1),
                        _                       => panic!(
                            "[fatal][RET]: Expected new control stack on dump stack\n{}",
                            prev.map_or(String::new(), |x| x.dump_state("fatal") ))
                    }
                };
                State {
                    stack: new_stack.push(head),
                    env: new_env,
                    control: newer_control,
                    dump: newest_dump
                }
            },
            Some((InstCell(DUM), new_control)) => {
                State {
                    stack: self.stack,
                    env: self.env.push(ListCell(list!())),
                    control: new_control,
                    dump: self.dump
                }
            },
            Some((InstCell(SEL), new_control)) => {
                match new_control.pop() {
                    Some((ListCell(box true_case), newer_control)) => {
                        match newer_control.pop() {
                            Some((ListCell(box false_case), newest_control)) => {
                                match self.stack.pop() {
                                    Some((ListCell(box Nil), new_stack)) => { // false case
                                        State {
                                            stack: new_stack,
                                            env: self.env,
                                            control: false_case,
                                            dump: self.dump.push(ListCell(box newest_control))
                                        }
                                    },
                                    Some((_, new_stack)) => { // true case
                                        State {
                                            stack: new_stack,
                                            env: self.env,
                                            control: true_case,
                                            dump: self.dump.push(ListCell(box newest_control))
                                        }
                                    },
                                    None => panic!(
                                        "[fatal][SEL]: expected non-empty stack\n{}",
                                        prev.map_or(String::new(), |x| x.dump_state("fatal") ))
                                }
                            },
                            Some((thing, _)) => panic!(
                                "[fatal][SEL]: expected list on control, found {:?}\n{}",
                                thing,prev.map_or(String::new(), |x| x.dump_state("fatal") )),
                            None             => panic!(
                                "[fatal][SEL]: expected list on control, found nothing\n{}",
                                prev.map_or(String::new(), |x| x.dump_state("fatal") ))
                        }
                    },
                    Some((thing, _)) => panic!(
                        "[fatal][SEL]: expected list on control, found {:?}\n{}",
                        thing,prev.map_or(String::new(), |x| x.dump_state("fatal") )),
                    None             => panic!(
                        "[fatal][SEL]: expected list on control, found nothing\n{}",
                        prev.map_or(String::new(), |x| x.dump_state("fatal") ))
                }
            },
            Some((InstCell(CAR), new_control)) => {
                match self.stack.pop() {
                    Some((ListCell(box Cons(car, _)), new_stack)) => State {
                        stack: new_stack.push(car),
                        env: self.env,
                        control: new_control,
                        dump: self.dump
                    },
                    Some((ListCell(box Nil), _)) => panic!(
                        "[fatal][CAR]: expected non-empty list, found Nil\n{}",
                        prev.map_or(String::new(), |x| x.dump_state("fatal") )),
                    Some((thing, _))             => panic!(
                        "[fatal][CAR]: expected non-empty list, found {:?}\n{}",
                        thing, prev.map_or(String::new(), |x| x.dump_state("fatal") )),
                    None                         => panic!(
                        "[fatal][CAR]: Expected non-empty list, found nothing\n{}",
                        prev.map_or(String::new(), |x| x.dump_state("fatal") ))
                }
            },
            Some((InstCell(CDR), new_control)) => {
                match self.stack.pop() {
                    Some((ListCell(box Cons(_, cdr)), new_stack)) => State {
                        stack: new_stack.push(ListCell(cdr)),
                        env: self.env,
                        control: new_control,
                        dump: self.dump
                    },
                    Some((ListCell(box Nil), _)) => panic!(
                        "[fatal][CDR]: expected non-empty list, found Nil\n{}",
                        prev.map_or(String::new(), |x| x.dump_state("fatal") )),
                    Some((thing, _))             => panic!(
                        "[fatal][CDR]: expected non-empty list, found {:?}\n{}",
                        thing, prev.map_or(String::new(), |x| x.dump_state("fatal") )),
                    None                        => panic!(
                        "[fatal][CDR]: Expected non-empty list, found nothing\n{}",
                        prev.map_or(String::new(), |x| x.dump_state("fatal") ))
                }
            },
            Some((InstCell(CONS), new_control)) => {
                match self.stack.pop() {
                    Some((thing, new_stack)) => {
                        match new_stack.pop() {
                            Some((ListCell(list), newer_stack)) => {
                                State {
                                    stack: newer_stack.push(ListCell(box Cons(thing, list))),
                                    env: self.env,
                                    control: new_control,
                                    dump: self.dump
                                }
                            },
                            Some((thing_else, _)) => panic!(
                                "[fatal][CONS]: Expected a list on the stack, found {:?}\n{}",
                                thing_else,
                                prev.map_or(String::new(), |x| x.dump_state("fatal") )),
                            None  => panic!(
                                "[fatal][CONS]: Expected a list on the stack, found nothing.\n{}",
                                prev.map_or(String::new(), |x| x.dump_state("fatal") ))
                        }
                    },
                    None => panic!(
                        "[fatal][CONS]: Expected an item on the stack, found nothing\n{}",
                        prev.map_or(String::new(), |x| x.dump_state("fatal") ))
                }
            },
            Some((InstCell(NULL), new_control)) => {
                let (target, new_stack) = self.stack.pop().unwrap();
                State {
                    stack: new_stack.push(
                        match target {
                            ListCell(box Nil) => ListCell(box list!(AtomCell(SInt(1)))),
                            _                 => ListCell(box Nil)
                        }
                        ),
                    env: self.env,
                    control: new_control,
                    dump: self.dump
                }
            },
            Some((InstCell(WRITEC), new_control)) => {
                match self.stack.pop() {
                    Some((AtomCell(Char(ch)), new_stack)) => {
                        if let Err(msg) = outp.write(&[ch as u8,1]) {
                            panic!("[fatal][WRITEC]: writing failed: {:?}\n{}",
                                msg,
                                prev.map_or(String::new(), |x| x.dump_state("fatal") ))
                        };
                        State {
                            stack: new_stack,
                            env: self.env,
                            control: new_control,
                            dump: self.dump
                        }
                    },
                    Some((thing_else,_)) => panic!(
                        "[fatal][WRITEC]: expected char, found {:?}\n{}",
                        thing_else,prev.map_or(String::new(), |x| x.dump_state("fatal") )),
                    None => panic!(
                        "[fatal][WRITEC]: expected char, found nothing\n{}",
                        prev.map_or(String::new(), |x| x.dump_state("fatal") ))
                }
            },
<<<<<<< HEAD
            None => panic!("[fatal]: expected an instruction on control stack"),
            Some((thing, new_control)) => // this should never happen, barring force majeure
                panic!("[fatal]: Tried to evaluate an unsupported cell type {:?}.\n[fatal]: State dump:\n[fatal]:\tstack: {:?}\n[fatal]: \tenv: {:?}\n[fatal]:\tcontrol: {:?}\n[fatal]:\tdump: {:?}",
             thing, self.stack, self.env, new_control.push(thing.clone()), self.dump)
=======
            Some((InstCell(READC), new_control)) => {
                let mut buf: [u8;1] = [0;1];
                match inp.read(&mut buf) {
                    Ok(_) => State {
                        stack: self.stack.push(AtomCell(Char(buf[0] as char))),
                        env: self.env,
                        control: new_control,
                        dump: self.dump
                    },
                    Err(msg) => panic!(
                        "[fatal][READC]: could not read, {:?}\n{}",
                        msg,prev.map_or(String::new(), |x| x.dump_state("fatal") ))
                }
            }
            Some((InstCell(STOP), _)) => panic!(
                    "[fatal]: undefined behaviour\n[fatal]: evaluation of STOP word\n{}",
                    prev.map_or(String::new(), |x| x.dump_state("fatal") )
                    ),
            None => panic!(
                "[fatal]: expected an instruction on control stack\n{}",
                prev.map_or(String::new(), |x| x.dump_state("fatal") )),
            Some((thing, _)) => panic!(
                    "[fatal]: Tried to evaluate an unsupported cell type {:?}.\n{}",
                    thing,
                    prev.map_or(String::new(), |x| x.dump_state("fatal") ))
>>>>>>> c5ffaa71
        }
    }
}


/// Evaluates a program.
///
/// Evaluates a program (control stack) and returns the final state.
/// TODO: add (optional?) parameters for stdin and stdout
pub fn eval_program(program: List<SVMCell>) -> List<SVMCell> {
    let mut machine = State {
        stack:      Stack::empty(),
        env:        Stack::empty(),
        control:    program,
        dump:       Stack::empty()
    };
    let mut outp = io::stdout();
    let mut inp  = io::stdin();
    // while there are more instructions,
    while {
        let next = machine.control.peek();
        next != None && next != Some(&InstCell(STOP))
    } {  //TODO: this is kinda heavyweight
        machine = machine.eval(&mut inp, &mut outp, false) // continue evaling
    };
    machine.stack
}<|MERGE_RESOLUTION|>--- conflicted
+++ resolved
@@ -642,12 +642,6 @@
                         prev.map_or(String::new(), |x| x.dump_state("fatal") ))
                 }
             },
-<<<<<<< HEAD
-            None => panic!("[fatal]: expected an instruction on control stack"),
-            Some((thing, new_control)) => // this should never happen, barring force majeure
-                panic!("[fatal]: Tried to evaluate an unsupported cell type {:?}.\n[fatal]: State dump:\n[fatal]:\tstack: {:?}\n[fatal]: \tenv: {:?}\n[fatal]:\tcontrol: {:?}\n[fatal]:\tdump: {:?}",
-             thing, self.stack, self.env, new_control.push(thing.clone()), self.dump)
-=======
             Some((InstCell(READC), new_control)) => {
                 let mut buf: [u8;1] = [0;1];
                 match inp.read(&mut buf) {
@@ -666,14 +660,13 @@
                     "[fatal]: undefined behaviour\n[fatal]: evaluation of STOP word\n{}",
                     prev.map_or(String::new(), |x| x.dump_state("fatal") )
                     ),
-            None => panic!(
+            None => panic!( // this should never happen (barring force majeure)
                 "[fatal]: expected an instruction on control stack\n{}",
                 prev.map_or(String::new(), |x| x.dump_state("fatal") )),
             Some((thing, _)) => panic!(
                     "[fatal]: Tried to evaluate an unsupported cell type {:?}.\n{}",
                     thing,
                     prev.map_or(String::new(), |x| x.dump_state("fatal") ))
->>>>>>> c5ffaa71
         }
     }
 }
