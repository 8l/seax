--- conflicted
+++ resolved
@@ -15,8 +15,5 @@
 
 [dependencies.seax_svm]
 path = "../seax_svm"
-<<<<<<< HEAD
 version = "~0.1.3"
-=======
-version = "~0.2.0"
->>>>>>> c5ffaa71
+version = "~0.2.0"